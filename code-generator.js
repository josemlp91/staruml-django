--- conflicted
+++ resolved
@@ -347,7 +347,6 @@
         if (['0..*', '1..*', '*'].includes(asso.end1.multiplicity.trim()) && ['0..*', '1..*', '*'].includes(asso.end2.multiplicity.trim())){
           var refObjName = asso.end2.reference.name;
           var var_name = asso.name;
-<<<<<<< HEAD
 
           // If 'through' tag not already in tags...
           if (!('through' in tags)) {
@@ -357,9 +356,7 @@
             }
           }
           codeWriter.writeLine(var_name + " = models.ManyToMany('" + asso.end2.reference.name + "'"+ tags_str +")");
-=======
-          codeWriter.writeLine(var_name + " = models.ManyToManyField('" + asso.end2.reference.name + "'"+ tags_str +")");
->>>>>>> ed76aebf
+
         }
     }
   }
@@ -453,7 +450,6 @@
       return (rel instanceof type.UMLAssociation);
     });
 
-<<<<<<< HEAD
       // Relations
       for (var i = 0, len = associations.length; i < len; i++) {
         var asso = associations[i];
@@ -469,15 +465,6 @@
         self.writeRealation(codeWriter, elem, asso, options);
       }
       
-=======
-    // Relations
-    for (var i = 0, len = associations.length; i < len; i++) {
-      var asso = associations[i];
-      write_pass = !self.writeRealation(codeWriter, elem, asso, options) && write_pass;
-    }
-
-    if (i > 0) {
->>>>>>> ed76aebf
       codeWriter.writeLine();
       write_pass = false;
     }
